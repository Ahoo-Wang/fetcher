import { Table, Popover } from 'antd';
import { ActionsCell, TextCell, typedCellRender } from './cell';
import { ViewTableProps } from './types';
import { SettingOutlined } from '@ant-design/icons';
import styles from './ViewTable.module.css';
import { TableSettingPanel } from './setting';

import type { TableColumnsType } from 'antd';
import type { TableRowSelection } from 'antd/es/table/interface';
import { TableRecordType } from '../types';
import { Key, useState } from 'react';
import { useTableStateContext } from '../viewer';

/**
 * ViewTable Component
 *
 * A comprehensive table component that provides advanced data display capabilities
 * with column management, sorting, selection, and customizable actions. It integrates
 * with the viewer's table state context for dynamic column visibility and configuration.
 *
 * @template RecordType - The type of records displayed in the table, must extend TableRecordType
 *
 * @param props - The properties for configuring the table
 * @param props.viewDefinition - Defines the table structure, columns, and behavior
 * @param props.dataSource - Array of records to display in the table
 * @param props.actionColumn - Optional action column configuration for row-level actions
 * @param props.onSortChanged - Callback fired when table sorting changes
 * @param props.onSelectChange - Callback fired when row selection changes
 * @param props.attributes - Additional Ant Design Table props
 *
 * @example
 * ```tsx
 * interface User {
 *   id: number;
 *   name: string;
 *   email: string;
 *   status: 'active' | 'inactive';
 * }
 *
 * const viewDefinition: ViewDefinition = {
 *   name: 'Users',
 *   columns: [
 *     {
 *       title: 'ID',
 *       dataIndex: 'id',
 *       type: 'number',
 *       primaryKey: true,
 *       sorter: true
 *     },
 *     {
 *       title: 'Name',
 *       dataIndex: 'name',
 *       type: 'text',
 *       sorter: true
 *     },
 *     {
 *       title: 'Email',
 *       dataIndex: 'email',
 *       type: 'link',
 *       attributes: { target: '_blank' }
 *     },
 *     {
 *       title: 'Status',
 *       dataIndex: 'status',
 *       type: 'tag',
 *       sorter: true
 *     }
 *   ],
 *   availableFilters: [],
 *   dataSourceUrl: '/api/users',
 *   countUrl: '/api/users/count',
 *   checkable: true
 * };
 *
 * const actionColumn: ViewTableActionColumn<User> = {
 *   title: 'Actions',
 *   configurable: true,
 *   configurePanelTitle: 'Table Settings',
 *   actions: (record) => ({
 *     primaryAction: {
 *       data: { value: 'Edit', record, index: 0 },
 *       attributes: { onClick: () => handleEdit(record.id) }
 *     },
 *     secondaryActions: [
 *       {
 *         data: { value: 'Delete', record, index: 0 },
 *         attributes: { onClick: () => handleDelete(record.id), danger: true }
 *       }
 *     ]
 *   })
 * };
 *
 * function UserTable() {
 *   const [data, setData] = useState<User[]>([]);
 *
 *   return (
 *     <ViewTable
 *       viewDefinition={viewDefinition}
 *       dataSource={data}
 *       actionColumn={actionColumn}
 *       onSortChanged={(sorter) => {
 *         console.log('Sort changed:', sorter);
 *       }}
 *       onSelectChange={(selectedUsers) => {
 *         console.log('Selected users:', selectedUsers);
 *       }}
 *       attributes={{
 *         pagination: { pageSize: 20 },
 *         loading: false
 *       }}
 *     />
 *   );
 * }
 * ```
 */
export function ViewTable<RecordType extends TableRecordType<any>>(
  props: ViewTableProps<RecordType>,
) {
  // Extract props for easier access and type safety
  const {
    viewDefinition,
    dataSource,
    actionColumn,
    onSortChanged,
    onSelectChange,
    attributes,
  } = props;

  // Get table state from context (column visibility, table size, etc.)
  const { columns, tableSize } = useTableStateContext();

  /**
   * Transform view columns into Ant Design table columns.
   *
   * This process:
   * 1. Filters only visible columns from the table state
   * 2. Maps each column to its definition in viewDefinition
   * 3. Creates appropriate render functions based on column type
   * 4. Handles special cases like primary key columns and custom renderers
   */
  const tableColumns: TableColumnsType<RecordType> = columns
    .filter(it => it.visible) // Only include columns marked as visible
    .map(it => {
      // Find the column definition that matches this column's dataIndex
      const columnDefinition = viewDefinition.columns.find(
        col => col.dataIndex === it.dataIndex,
      );

      return columnDefinition
        ? {
            // Standard column properties from definition
            title: columnDefinition.title,
            dataIndex: it.dataIndex.split('.'), // Support nested properties (e.g., 'user.name')

            // Fixed positioning: primary keys and explicitly fixed columns go to start
            fixed: columnDefinition.primaryKey
              ? 'start'
              : it.fixed
                ? 'start'
                : '',

            /**
             * Render function that handles different cell types.
             * Priority: custom render > typed cell renderer > fallback text cell
             */
            render: (value, record, index) => {
              // Use custom render function if provided
              if (columnDefinition.render) {
                return columnDefinition.render(value, record, index);
              }

              // Use typed cell renderer based on column type (text, number, link, etc.)
              const cellRender = typedCellRender(
                columnDefinition.type,
                columnDefinition.attributes || {},
              );

              if (cellRender) {
                return cellRender(value, record, index);
              } else {
                // Fallback to basic text cell for unknown types
                return (
                  <TextCell data={{ value: String(value), record, index }} />
                );
              }
            },

            // Enable sorting if specified in definition
            sorter: columnDefinition.sorter,

            // Spread any additional attributes from column definition
            ...columnDefinition.attributes,

            // Use width from table state (user-configurable)
            width: it.width,
          }
        : {
            // Fallback for columns without definitions (shouldn't normally happen)
            title: '未知', // "Unknown" in Chinese
            dataIndex: it.dataIndex,
            render: (value, record, index) => {
              return (
                <TextCell
                  data={{ value: String(value) || 'ERROR', record, index }}
                />
              );
            },
          };
    });
  /**
   * Add action column if configured.
   *
   * The action column provides row-level actions like edit/delete buttons.
   * It can be made configurable to allow users to show/hide table columns.
   */
  if (actionColumn) {
    // Determine which field to use as the dataIndex for the action column
    // Priority: explicit dataIndex > primary key column > fallback to 'id'
    const dataIndex =
      actionColumn.dataIndex ||
      viewDefinition.columns.find(x => x.primaryKey)?.dataIndex ||
      'id';

    tableColumns.push({
      /**
       * Dynamic title that includes settings icon when configurable.
       * Clicking the settings icon opens a popover with column visibility controls.
       */
      title: () => {
        if (actionColumn.configurable) {
          // Create the settings panel component
          const settingPanel = (
            <TableSettingPanel viewDefinition={viewDefinition} />
          );

          return (
            <div className={styles.configurableColumnHeader}>
              <span>{actionColumn.title}</span>
              <Popover
                content={settingPanel}
                title={actionColumn.configurePanelTitle || 'Setting'}
                placement="bottomRight"
                trigger="click"
              >
                <SettingOutlined />
              </Popover>
            </div>
          );
        }
        return actionColumn.title;
      },

      dataIndex: dataIndex,
      key: 'action',
      fixed: 'end', // Always fixed to the right side
      width: '200px', // Fixed width for action buttons

      /**
       * Render function for action cells.
       * Calls the actionColumn.actions function to get action data for each row.
       */
      render: (_, record) => {
        const actionsData = props.actionColumn!.actions(record);
        const data = {
          value: actionsData,
          record: record,
          index: columns.length + 1, // Use next available index
        };
        return <ActionsCell data={data} />;
      },
    });
  }

  /**
   * Row selection state and configuration.
   *
   * Only enabled when viewDefinition.checkable is true.
   * Provides checkbox selection for table rows with callback support.
   */
  const [selectedRowKeys, setSelectedRowKeys] = useState<Key[]>([]);

  const rowSelection: TableRowSelection<RecordType> = {
    selectedRowKeys,
    fixed: true, // Keep selection column fixed during horizontal scroll
    onChange: (selectedRowKeys, selectedRows) => {
      setSelectedRowKeys(selectedRowKeys);
      onSelectChange?.(selectedRows); // Notify parent component of selection changes
<<<<<<< HEAD
      console.log(selectedRowKeys, selectedRows); // Debug logging
=======
>>>>>>> d74ce2e9
    },
  };

  return (
    <Table<RecordType>
      dataSource={dataSource}
      rowSelection={viewDefinition.checkable ? rowSelection : undefined}
      columns={tableColumns}
      {...attributes}
      scroll={{ x: 'max-content' }}
      size={tableSize}
      onChange={(_pagination, _filters, sorter, extra) => {
        if (extra.action === 'sort' && onSortChanged) {
          onSortChanged(sorter);
        }
      }}
    />
  );
}<|MERGE_RESOLUTION|>--- conflicted
+++ resolved
@@ -285,10 +285,6 @@
     onChange: (selectedRowKeys, selectedRows) => {
       setSelectedRowKeys(selectedRowKeys);
       onSelectChange?.(selectedRows); // Notify parent component of selection changes
-<<<<<<< HEAD
-      console.log(selectedRowKeys, selectedRows); // Debug logging
-=======
->>>>>>> d74ce2e9
     },
   };
 
