/*
 * Copyright [2021-present] [ahoo wang <ahoowang@qq.com> (https://github.com/Ahoo-Wang)].
 * Licensed under the Apache License, Version 2.0 (the "License");
 * you may not use this file except in compliance with the License.
 * You may obtain a copy of the License at
 *      http://www.apache.org/licenses/LICENSE-2.0
 * Unless required by applicable law or agreed to in writing, software
 * distributed under the License is distributed on an "AS IS" BASIS,
 * WITHOUT WARRANTIES OR CONDITIONS OF ANY KIND, either express or implied.
 * See the License for the specific language governing permissions and
 * limitations under the License.
 */

export enum Operator {
  /**
   * Performs logical AND on the provided condition list
   */
  AND = 'AND',

  /**
   * Performs logical OR on the provided condition list
   */
  OR = 'OR',

  /**
   * Performs logical NOR on the provided condition list
   */
  NOR = 'NOR',

  /**
   * Matches all documents where the `id` field value equals the specified value
   */
  ID = 'ID',

  /**
   * Matches all documents where the `id` field value equals any value in the specified list
   */
  IDS = 'IDS',

  /**
   * Matches documents where the aggregate root ID equals the specified value
   */
  AGGREGATE_ID = 'AGGREGATE_ID',

  /**
   * Matches all documents where the aggregate root ID equals any value in the specified list
   */
  AGGREGATE_IDS = 'AGGREGATE_IDS',

  /**
   * Matches all documents where the `tenantId` field value equals the specified value
   */
  TENANT_ID = 'TENANT_ID',

  /**
   * Matches all documents where the `ownerId` field value equals the specified value
   */
  OWNER_ID = 'OWNER_ID',

  /**
   * Matches all documents where the `deleted` field value equals the specified value
   */
  DELETED = 'DELETED',

  /**
   * Matches all documents
   */
  ALL = 'ALL',

  /**
   * Matches all documents where the field name value equals the specified value
   */
  EQ = 'EQ',

  /**
   * Matches all documents where the field name value does not equal the specified value
   */
  NE = 'NE',

  /**
   * Matches all documents where the given field's value is greater than the specified value
   */
  GT = 'GT',

  /**
   * Matches all documents where the given field's value is less than the specified value
   */
  LT = 'LT',

  /**
   * Matches all documents where the given field's value is greater than or equal to the specified value
   */
  GTE = 'GTE',

  /**
   * Matches all documents where the given field's value is less than or equal to the specified value
   */
  LTE = 'LTE',

  /**
   * Matches all documents where the given field's value contains the specified value
   */
  CONTAINS = 'CONTAINS',

  /**
   * Matches all documents where the field value equals any value in the specified list
   */
  IN = 'IN',

  /**
   * Matches all documents where the field value does not equal any specified value or does not exist
   */
  NOT_IN = 'NOT_IN',

  /**
   * Matches all documents where the field value is within the specified range
   */
  BETWEEN = 'BETWEEN',

  /**
   * Matches all documents where the field value is an array containing all specified values
   */
  ALL_IN = 'ALL_IN',

  /**
   * Matches documents where the field value starts with the specified string
   */
  STARTS_WITH = 'STARTS_WITH',

  /**
   * Matches documents where the field value ends with the specified string
   */
  ENDS_WITH = 'ENDS_WITH',

  /**
   * Matches all documents where the condition includes an array field,
   * and at least one member of the array matches the given condition.
   */
  ELEM_MATCH = 'ELEM_MATCH',

  /**
   * Matches all documents where the field value is `null`
   */
  NULL = 'NULL',

  /**
   * Matches all documents where the field value is not `null`
   */
  NOT_NULL = 'NOT_NULL',

  /**
   * Matches all documents where the field value is `true`
   */
  TRUE = 'TRUE',

  /**
   * Matches all documents where the field value is `false`
   */
  FALSE = 'FALSE',

  /**
   * Matches documents based on whether the field exists
   */
  EXISTS = 'EXISTS',

  // #region Date filtering conditions, field requirement: `long` type timestamp in milliseconds
  /**
   * Matches all documents where the field is within today's range
   * > For example: if `today` is `2024-06-06`, matches documents in the range
   * `2024-06-06 00:00:00.000` ~ `2024-06-06 23:59:59.999`
   */
  TODAY = 'TODAY',

  /**
   * Matches all documents where the field is before today
   */
  BEFORE_TODAY = 'BEFORE_TODAY',

  /**
   * Matches all documents where the field is within yesterday's range
   * > For example: if `today` is `2024-06-06`, matches documents in the range
   * `2024-06-05 00:00:00.000` ~ `2024-06-05 23:59:59.999`
   */
  TOMORROW = 'TOMORROW',

  /**
   * Matches all documents where the field is within this week's range
   */
  THIS_WEEK = 'THIS_WEEK',

  /**
   * Matches all documents where the field is within next week's range
   */
  NEXT_WEEK = 'NEXT_WEEK',

  /**
   * Matches all documents where the field is within last week's range
   */
  LAST_WEEK = 'LAST_WEEK',

  /**
   * Matches all documents where the field is within this month's range
   * > For example:
   * - `today`: `2024-06-06`
   * - Matching range: `2024-06-01 00:00:00.000` ~ `2024-06-30 23:59:59.999`
   */
  THIS_MONTH = 'THIS_MONTH',

  /**
   * Matches all documents where the field is within last month's range
   * > For example:
   * - `today`: `2024-06-06`
   * - Matching range: `2024-05-01 00:00:00.000` ~ `2024-05-31 23:59:59.999`
   */
  LAST_MONTH = 'LAST_MONTH',

  /**
   * Matches all documents where the field is within the specified number of recent days
   * > For example: last 3 days
   * - `today`: `2024-06-06`
   * - Matching range: `2024-06-04 00:00:00.000` ~ `2024-06-06 23:59:59.999`
   * - That is: today, yesterday, the day before yesterday
   */
  RECENT_DAYS = 'RECENT_DAYS',

  /**
   * Matches all documents where the field is before the specified number of days
   *
   * > For example: before 3 days
   * - `today`: `2024-06-06`
   * - Matching range: all documents less than `2024-06-04 00:00:00.000`
   */
  EARLIER_DAYS = 'EARLIER_DAYS',
  // #endregion

  /**
   * Raw operator, uses the condition value directly as the raw database query condition
   */
  RAW = 'RAW',
}

<<<<<<< HEAD
export const EMPTY_VALUE_OPERATORS = new Set([Operator.EXISTS,
  Operator.TODAY,
  Operator.TOMORROW,
  Operator.THIS_WEEK,
  Operator.NEXT_WEEK,
  Operator.LAST_WEEK,
  Operator.THIS_MONTH,
  Operator.LAST_MONTH]);
=======
export const LOGICAL_OPERATORS = new Set([Operator.AND, Operator.OR, Operator.NOR]);

export const EMPTY_VALUE_OPERATORS = new Set(
  [
    Operator.NULL,
    Operator.NOT_NULL,
    Operator.TRUE,
    Operator.FALSE,
    Operator.EXISTS,
    Operator.TODAY,
    Operator.TOMORROW,
    Operator.THIS_WEEK,
    Operator.NEXT_WEEK,
    Operator.LAST_WEEK,
    Operator.THIS_MONTH,
    Operator.LAST_MONTH,
  ]);
>>>>>>> a6138db7
<|MERGE_RESOLUTION|>--- conflicted
+++ resolved
@@ -239,16 +239,6 @@
   RAW = 'RAW',
 }
 
-<<<<<<< HEAD
-export const EMPTY_VALUE_OPERATORS = new Set([Operator.EXISTS,
-  Operator.TODAY,
-  Operator.TOMORROW,
-  Operator.THIS_WEEK,
-  Operator.NEXT_WEEK,
-  Operator.LAST_WEEK,
-  Operator.THIS_MONTH,
-  Operator.LAST_MONTH]);
-=======
 export const LOGICAL_OPERATORS = new Set([Operator.AND, Operator.OR, Operator.NOR]);
 
 export const EMPTY_VALUE_OPERATORS = new Set(
@@ -265,5 +255,4 @@
     Operator.LAST_WEEK,
     Operator.THIS_MONTH,
     Operator.LAST_MONTH,
-  ]);
->>>>>>> a6138db7
+  ]);