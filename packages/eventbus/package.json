--- conflicted
+++ resolved
@@ -1,10 +1,6 @@
 {
   "name": "@ahoo-wang/fetcher-eventbus",
-<<<<<<< HEAD
-  "version": "3.6.9",
-=======
   "version": "3.8.2",
->>>>>>> 38e4044b
   "description": "A TypeScript event bus library with serial, parallel, and broadcast implementations",
   "keywords": [
     "eventbus",
