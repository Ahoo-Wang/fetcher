--- conflicted
+++ resolved
@@ -65,11 +65,6 @@
 export interface FetcherRequest
   extends TimeoutCapable,
     Omit<RequestInit, 'body'> {
-<<<<<<< HEAD
-  pathParams?: Record<string, unknown>;
-  queryParams?: Record<string, unknown>;
-  body?: BodyInit | Record<string, unknown> | null;
-=======
   /**
    * Path parameters for URL templating
    *
@@ -133,7 +128,6 @@
    * ```
    */
   body?: BodyInit | Record<string, any> | null;
->>>>>>> a13e7086
 }
 
 /**
