/*
 * Copyright [2021-present] [ahoo wang <ahoowang@qq.com> (https://github.com/Ahoo-Wang)].
 * Licensed under the Apache License, Version 2.0 (the "License");
 * you may not use this file except in compliance with the License.
 * You may obtain a copy of the License at
 *      http://www.apache.org/licenses/LICENSE-2.0
 * Unless required by applicable law or agreed to in writing, software
 * distributed under the License is distributed on an "AS IS" BASIS,
 * WITHOUT WARRANTIES OR CONDITIONS OF ANY KIND, either express or implied.
 * See the License for the specific language governing permissions and
 * limitations under the License.
 */

import { combineURLs } from './urls';
import { BaseURLCapable } from './types';

/**
 * URL构建器类，用于构建带有路径参数和查询参数的完整URL
 *
 * @example
 * const urlBuilder = new UrlBuilder('https://api.example.com');
 * const url = urlBuilder.build('/users/{id}', { id: 123 }, { filter: 'active' });
 * // 结果: https://api.example.com/users/123?filter=active
 */
export class UrlBuilder implements BaseURLCapable {
  baseURL: string;

  /**
   * 创建UrlBuilder实例
   *
   * @param baseURL - 基础URL，所有构建的URL都将基于此URL
   */
  constructor(baseURL: string) {
    this.baseURL = baseURL;
  }

  /**
   * 构建完整的URL，包括路径参数替换和查询参数添加
   *
   * @param url - 需要构建的URL路径
   * @param path - 路径参数对象，用于替换URL中的占位符（如{id}）
   * @param query - 查询参数对象，将被添加到URL查询字符串中
   * @returns 完整的URL字符串
   * @throws 当路径参数中缺少必需的占位符时抛出错误
   */
  build(
    url: string,
    path?: Record<string, any>,
    query?: Record<string, any>,
  ): string {
<<<<<<< HEAD
    const combinedURL = combineURLs(this.baseURL, url);
    let finalUrl = this.interpolateUrl(combinedURL, pathParams);
    if (queryParams) {
      const queryString = new URLSearchParams(queryParams).toString();
=======
    let combinedURL = combineURLs(this.baseURL, url);
    let finalUrl = this.interpolateUrl(combinedURL, path);
    if (query) {
      const queryString = new URLSearchParams(query).toString();
>>>>>>> a13e7086
      if (queryString) {
        finalUrl += '?' + queryString;
      }
    }
    return finalUrl;
  }

  /**
   * 替换url中的占位符参数
   *
   * @param url - 包含占位符的路径字符串，如 "http://localhost/users/{id}/posts/{postId}"
   * @param path - 路径参数对象，用于替换路径中的占位符
   * @returns 替换占位符后的路径字符串
   * @throws 当路径参数中缺少必需的占位符时抛出错误
   */
  interpolateUrl(url: string, path?: Record<string, any>): string {
    if (!path) return url;
    return url.replace(/{([^}]+)}/g, (_, key) => {
      const value = path[key];
      // 如果路径参数未定义，抛出错误而不是保留原占位符
      if (value === undefined) {
        throw new Error(`Missing required path parameter: ${key}`);
      }
      return String(value);
    });
  }
}<|MERGE_RESOLUTION|>--- conflicted
+++ resolved
@@ -48,17 +48,10 @@
     path?: Record<string, any>,
     query?: Record<string, any>,
   ): string {
-<<<<<<< HEAD
-    const combinedURL = combineURLs(this.baseURL, url);
-    let finalUrl = this.interpolateUrl(combinedURL, pathParams);
-    if (queryParams) {
-      const queryString = new URLSearchParams(queryParams).toString();
-=======
     let combinedURL = combineURLs(this.baseURL, url);
     let finalUrl = this.interpolateUrl(combinedURL, path);
     if (query) {
       const queryString = new URLSearchParams(query).toString();
->>>>>>> a13e7086
       if (queryString) {
         finalUrl += '?' + queryString;
       }
