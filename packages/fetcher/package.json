{
  "name": "@ahoo-wang/fetcher",
<<<<<<< HEAD
  "version": "3.6.9",
=======
  "version": "3.8.2",
>>>>>>> 38e4044b
  "description": "Fetcher is not just another HTTP client—it's a complete ecosystem designed for modern web development with native LLM\nstreaming API support. Built on the native Fetch API, Fetcher provides an Axios-like experience with powerful features\nwhile maintaining an incredibly small footprint.",
  "keywords": [
    "fetch",
    "http",
    "client",
    "axios",
    "ultra-lightweight",
    "modular",
    "typescript",
    "interceptor",
    "llm",
    "streaming",
    "sse",
    "server-sent-events"
  ],
  "author": "Ahoo-Wang",
  "license": "Apache-2.0",
  "homepage": "https://github.com/Ahoo-Wang/fetcher/tree/master/packages/fetcher",
  "repository": {
    "type": "git",
    "url": "https://github.com/Ahoo-Wang/fetcher.git",
    "directory": "packages/fetcher"
  },
  "bugs": {
    "url": "https://github.com/Ahoo-Wang/fetcher/issues"
  },
  "type": "module",
  "main": "./dist/index.umd.js",
  "module": "./dist/index.es.js",
  "types": "./dist/index.d.ts",
  "exports": {
    ".": {
      "types": "./dist/index.d.ts",
      "import": "./dist/index.es.js",
      "require": "./dist/index.umd.js"
    }
  },
  "files": [
    "dist"
  ],
  "scripts": {
    "build": "vite build",
    "test:ui": "vitest --ui",
    "test": "vitest run --coverage",
    "lint": "eslint . --fix",
    "clean": "rm -rf dist",
    "analyze": "npx vite-bundle-analyzer -p auto"
  },
  "devDependencies": {
    "@eslint/js": "catalog:",
    "@vitest/coverage-v8": "catalog:",
    "@vitest/ui": "catalog:",
    "eslint": "catalog:",
    "globals": "catalog:",
    "prettier": "catalog:",
    "typescript": "catalog:",
    "typescript-eslint": "catalog:",
    "unplugin-dts": "catalog:",
    "vite": "catalog:",
    "vite-bundle-analyzer": "catalog:",
    "vitest": "catalog:",
    "msw": "catalog:"
  }
}<|MERGE_RESOLUTION|>--- conflicted
+++ resolved
@@ -1,10 +1,6 @@
 {
   "name": "@ahoo-wang/fetcher",
-<<<<<<< HEAD
-  "version": "3.6.9",
-=======
   "version": "3.8.2",
->>>>>>> 38e4044b
   "description": "Fetcher is not just another HTTP client—it's a complete ecosystem designed for modern web development with native LLM\nstreaming API support. Built on the native Fetch API, Fetcher provides an Axios-like experience with powerful features\nwhile maintaining an incredibly small footprint.",
   "keywords": [
     "fetch",
