{
  "name": "@ahoo-wang/fetcher",
<<<<<<< HEAD
  "version": "0.4.0",
=======
  "version": "0.3.6",
>>>>>>> 9243fbe8
  "description": "Core library providing basic HTTP client functionality for Fetcher",
  "keywords": [
    "fetch",
    "http",
    "client",
    "axios"
  ],
  "author": "Ahoo-Wang",
  "license": "Apache-2.0",
  "homepage": "https://github.com/Ahoo-Wang/fetcher/tree/master/packages/fetcher",
  "repository": {
    "type": "git",
    "url": "https://github.com/Ahoo-Wang/fetcher.git",
    "directory": "packages/core"
  },
  "bugs": {
    "url": "https://github.com/Ahoo-Wang/fetcher/issues"
  },
  "main": "./dist/index.umd.js",
  "module": "./dist/index.es.js",
  "types": "./dist/index.d.ts",
  "exports": {
    ".": {
      "types": "./dist/index.d.ts",
      "import": "./dist/index.es.js",
      "require": "./dist/index.umd.js"
    }
  },
  "files": [
    "dist"
  ],
  "scripts": {
    "build": "vite build",
    "test": "vitest run --coverage",
    "lint": "tsc --noEmit",
    "clean": "rm -rf dist"
  },
  "devDependencies": {
    "@vitest/coverage-v8": "^3.2.4",
    "eslint": "^9.33.0",
    "prettier": "^3.6.2",
    "typescript": "^5.9.2",
    "unplugin-dts": "1.0.0-beta.6",
    "vite": "^7.1.3",
    "vitest": "^3.2.4"
  }
}<|MERGE_RESOLUTION|>--- conflicted
+++ resolved
@@ -1,10 +1,6 @@
 {
   "name": "@ahoo-wang/fetcher",
-<<<<<<< HEAD
-  "version": "0.4.0",
-=======
   "version": "0.3.6",
->>>>>>> 9243fbe8
   "description": "Core library providing basic HTTP client functionality for Fetcher",
   "keywords": [
     "fetch",
