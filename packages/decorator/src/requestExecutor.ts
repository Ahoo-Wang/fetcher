/*
 * Copyright [2021-present] [ahoo wang <ahoowang@qq.com> (https://github.com/Ahoo-Wang)].
 * Licensed under the Apache License, Version 2.0 (the "License");
 * you may not use this file except in compliance with the License.
 * You may obtain a copy of the License at
 *      http://www.apache.org/licenses/LICENSE-2.0
 * Unless required by applicable law or agreed to in writing, software
 * distributed under the License is distributed on an "AS IS" BASIS,
 * WITHOUT WARRANTIES OR CONDITIONS OF ANY KIND, either express or implied.
 * See the License for the specific language governing permissions and
 * limitations under the License.
 */
import {
  combineURLs,
  defaultFetcherName,
  Fetcher,
  fetcherRegistrar,
  FetcherRequest,
  NamedCapable,
} from '@ahoo-wang/fetcher';
import { ApiMetadata } from './apiDecorator';
import { EndpointMetadata } from './endpointDecorator';
import { ParameterMetadata, ParameterType } from './parameterDecorator';

/**
 * Metadata container for a function with HTTP endpoint decorators
 *
 * This class encapsulates all the metadata needed to execute an HTTP request
 * for a decorated method, including API-level defaults, endpoint-specific
 * configuration, and parameter metadata.
 */
export class FunctionMetadata implements NamedCapable {
  /**
   * Name of the function
   */
  name: string;

  /**
   * API-level metadata (class-level configuration)
   */
  api: ApiMetadata;

  /**
   * Endpoint-level metadata (method-level configuration)
   */
  endpoint: EndpointMetadata;

  /**
   * Parameter metadata for all decorated parameters
   */
  parameters: ParameterMetadata[];

  /**
   * Creates a new FunctionMetadata instance
   *
   * @param name - The name of the function
   * @param api - API-level metadata
   * @param endpoint - Endpoint-level metadata
   * @param parameters - Parameter metadata array
   */
  constructor(
    name: string,
    api: ApiMetadata,
    endpoint: EndpointMetadata,
    parameters: ParameterMetadata[],
  ) {
    this.name = name;
    this.api = api;
    this.endpoint = endpoint;
    this.parameters = parameters;
  }

  /**
   * Gets the fetcher instance to use for this function
   *
   * Returns the fetcher specified in the endpoint metadata, or the API metadata,
   * or falls back to the default fetcher if none is specified.
   *
   * @returns The fetcher instance
   */
  get fetcher(): Fetcher {
    const fetcherName =
      this.endpoint.fetcher || this.api.fetcher || defaultFetcherName;
    return fetcherRegistrar.requiredGet(fetcherName);
  }

  /**
   * Resolves the request configuration from the method arguments
   *
   * This method processes the runtime arguments according to the parameter metadata
   * and constructs a FetcherRequest object with path parameters, query parameters,
   * headers, body, and timeout.
   *
   * @param args - The runtime arguments passed to the method
   * @returns A FetcherRequest object with all request configuration
   */
<<<<<<< HEAD
  resolveRequest(args: unknown[]): FetcherRequest {
    const pathParams: Record<string, unknown> = {};
    const queryParams: Record<string, unknown> = {};
=======
  resolveRequest(args: any[]): FetcherRequest {
    const path: Record<string, any> = {};
    const query: Record<string, any> = {};
>>>>>>> a13e7086
    const headers: Record<string, string> = {
      ...this.api.headers,
      ...this.endpoint.headers,
    };
    let body: BodyInit | Record<string, unknown> | null = null;
    // Process parameters based on their decorators
    this.parameters.forEach(param => {
      const value = args[param.index];
      switch (param.type) {
        case ParameterType.PATH:
          if (param.name) {
            path[param.name] = value;
          } else {
            // If no name specified, use as default path param
            path['param' + param.index] = value;
          }
          break;
        case ParameterType.QUERY:
          if (param.name) {
            query[param.name] = value;
          } else {
            query['param' + param.index] = value;
          }
          break;
        case ParameterType.HEADER:
          if (param.name && value !== undefined) {
            headers[param.name] = String(value);
          }
          break;
        case ParameterType.BODY:
          body = value as BodyInit | Record<string, unknown> | null;
          break;
      }
    });
    return {
      method: this.endpoint.method,
      path,
      query,
      headers,
      body,
      timeout: this.resolveTimeout(),
    };
  }

  /**
   * Resolves the full path for the request
   *
   * Combines the base path from API metadata with the endpoint path
   * from endpoint metadata to create the complete path.
   *
   * @returns The full path for the request
   */
  resolvePath(): string {
    const basePath = this.endpoint.basePath || this.api.basePath || '';
    const endpointPath = this.endpoint.path || '';
    return combineURLs(basePath, endpointPath);
  }

  /**
   * Resolves the timeout for the request
   *
   * Returns the timeout specified in the endpoint metadata, or the API metadata,
   * or undefined if no timeout is specified.
   *
   * @returns The timeout value in milliseconds, or undefined
   */
  resolveTimeout(): number | undefined {
    return this.endpoint.timeout || this.api.timeout;
  }
}

/**
 * Executor for HTTP requests based on decorated method metadata
 *
 * This class is responsible for executing HTTP requests based on the metadata
 * collected from decorators. It resolves the path, constructs the request,
 * and executes it using the appropriate fetcher.
 */
export class RequestExecutor {
  private readonly metadata: FunctionMetadata;

  /**
   * Creates a new RequestExecutor instance
   *
   * @param metadata - The function metadata containing all request information
   */
  constructor(metadata: FunctionMetadata) {
    this.metadata = metadata;
  }

  /**
   * Executes the HTTP request
   *
   * This method resolves the path and request configuration from the metadata
   * and arguments, then executes the request using the configured fetcher.
   *
   * @param args - The runtime arguments passed to the method
   * @returns A Promise that resolves to the Response
   */
  async execute(args: unknown[]): Promise<Response> {
    const path = this.metadata.resolvePath();
    const request = this.metadata.resolveRequest(args);
    return await this.metadata.fetcher.fetch(path, request);
  }
}<|MERGE_RESOLUTION|>--- conflicted
+++ resolved
@@ -94,20 +94,14 @@
    * @param args - The runtime arguments passed to the method
    * @returns A FetcherRequest object with all request configuration
    */
-<<<<<<< HEAD
-  resolveRequest(args: unknown[]): FetcherRequest {
-    const pathParams: Record<string, unknown> = {};
-    const queryParams: Record<string, unknown> = {};
-=======
   resolveRequest(args: any[]): FetcherRequest {
     const path: Record<string, any> = {};
     const query: Record<string, any> = {};
->>>>>>> a13e7086
     const headers: Record<string, string> = {
       ...this.api.headers,
       ...this.endpoint.headers,
     };
-    let body: BodyInit | Record<string, unknown> | null = null;
+    let body: any = null;
     // Process parameters based on their decorators
     this.parameters.forEach(param => {
       const value = args[param.index];
@@ -133,7 +127,7 @@
           }
           break;
         case ParameterType.BODY:
-          body = value as BodyInit | Record<string, unknown> | null;
+          body = value;
           break;
       }
     });
@@ -202,7 +196,7 @@
    * @param args - The runtime arguments passed to the method
    * @returns A Promise that resolves to the Response
    */
-  async execute(args: unknown[]): Promise<Response> {
+  async execute(args: any[]): Promise<Response> {
     const path = this.metadata.resolvePath();
     const request = this.metadata.resolveRequest(args);
     return await this.metadata.fetcher.fetch(path, request);
