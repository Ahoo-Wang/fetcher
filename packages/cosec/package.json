{
  "name": "@ahoo-wang/fetcher-cosec",
<<<<<<< HEAD
  "version": "0.4.0",
=======
  "version": "0.3.6",
>>>>>>> 9243fbe8
  "description": "Support for CoSec authentication in Fetcher",
  "keywords": [
    "fetch",
    "http",
    "client",
    "cosec",
    "authentication"
  ],
  "author": "Ahoo-Wang",
  "license": "Apache-2.0",
  "homepage": "https://github.com/Ahoo-Wang/fetcher/tree/master/packages/cosec",
  "repository": {
    "type": "git",
    "url": "https://github.com/Ahoo-Wang/fetcher.git",
    "directory": "packages/cosec"
  },
  "bugs": {
    "url": "https://github.com/Ahoo-Wang/fetcher/issues"
  },
  "main": "./dist/index.umd.js",
  "module": "./dist/index.es.js",
  "types": "./dist/index.d.ts",
  "exports": {
    ".": {
      "types": "./dist/index.d.ts",
      "import": "./dist/index.es.js",
      "require": "./dist/index.umd.js"
    }
  },
  "files": [
    "dist"
  ],
  "scripts": {
    "build": "vite build",
    "test": "vitest run --coverage",
    "lint": "tsc --noEmit",
    "clean": "rm -rf dist"
  },
  "dependencies": {
    "@ahoo-wang/fetcher": "workspace:*",
    "nanoid": "^5.1.5"
  },
  "devDependencies": {
    "@vitest/coverage-v8": "^3.2.4",
    "eslint": "^9.33.0",
    "prettier": "^3.6.2",
    "typescript": "^5.9.2",
    "unplugin-dts": "1.0.0-beta.6",
    "vite": "^7.1.3",
    "vitest": "^3.2.4"
  }
}<|MERGE_RESOLUTION|>--- conflicted
+++ resolved
@@ -1,10 +1,6 @@
 {
   "name": "@ahoo-wang/fetcher-cosec",
-<<<<<<< HEAD
-  "version": "0.4.0",
-=======
   "version": "0.3.6",
->>>>>>> 9243fbe8
   "description": "Support for CoSec authentication in Fetcher",
   "keywords": [
     "fetch",
