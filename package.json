--- conflicted
+++ resolved
@@ -1,10 +1,6 @@
 {
   "name": "fetcher",
-<<<<<<< HEAD
-  "version": "0.4.0",
-=======
   "version": "0.3.6",
->>>>>>> 9243fbe8
   "description": "A modern HTTP client library based on fetch API",
   "private": true,
   "workspaces": [
