--- conflicted
+++ resolved
@@ -25,7 +25,7 @@
       specifier: ^3.2.4
       version: 3.2.4
     '@vitest/ui':
-      specifier: 3.2.4
+      specifier: ^3.2.4
       version: 3.2.4
     eslint:
       specifier: ^9.36.0
@@ -73,7 +73,7 @@
       specifier: ^1.2.3
       version: 1.2.3
     vitest:
-      specifier: 3.2.4
+      specifier: ^3.2.4
       version: 3.2.4
 
 importers:
@@ -106,23 +106,16 @@
         version: 8.44.1(eslint@9.36.0)(typescript@5.9.2)
       unplugin-dts:
         specifier: 'catalog:'
-<<<<<<< HEAD
-        version: 1.0.0-beta.6(@microsoft/api-extractor@7.43.0(@types/node@24.4.0))(esbuild@0.25.10)(rollup@4.50.2)(typescript@5.9.2)(vite@7.1.6(@types/node@24.4.0)(yaml@2.8.1))
-      vite:
-        specifier: 'catalog:'
-        version: 7.1.6(@types/node@24.4.0)(yaml@2.8.1)
-=======
         version: 1.0.0-beta.6(@microsoft/api-extractor@7.43.0(@types/node@24.4.0))(esbuild@0.25.10)(rollup@4.52.2)(typescript@5.9.2)(vite@7.1.7(@types/node@24.4.0))
       vite:
         specifier: 'catalog:'
         version: 7.1.7(@types/node@24.4.0)
->>>>>>> 64d6e51b
       vite-bundle-analyzer:
         specifier: 'catalog:'
         version: 1.2.3
       vitest:
         specifier: 'catalog:'
-        version: 3.2.4(@types/node@24.4.0)(@vitest/ui@3.2.4)(jsdom@27.0.0(postcss@8.5.6))(msw@2.11.2(@types/node@24.4.0)(typescript@5.9.2))(yaml@2.8.1)
+        version: 3.2.4(@types/node@24.4.0)(@vitest/ui@3.2.4)(jsdom@27.0.0(postcss@8.5.6))(msw@2.11.2(@types/node@24.4.0)(typescript@5.9.2))
 
   integration-test:
     dependencies:
@@ -171,23 +164,16 @@
         version: 8.44.1(eslint@9.36.0)(typescript@5.9.2)
       unplugin-dts:
         specifier: 'catalog:'
-<<<<<<< HEAD
-        version: 1.0.0-beta.6(@microsoft/api-extractor@7.43.0(@types/node@24.4.0))(esbuild@0.25.10)(rollup@4.50.2)(typescript@5.9.2)(vite@7.1.5(@types/node@24.4.0)(yaml@2.8.1))
-      vite:
-        specifier: 'catalog:'
-        version: 7.1.5(@types/node@24.4.0)(yaml@2.8.1)
-=======
         version: 1.0.0-beta.6(@microsoft/api-extractor@7.43.0(@types/node@24.4.0))(esbuild@0.25.10)(rollup@4.52.2)(typescript@5.9.2)(vite@7.1.7(@types/node@24.4.0))
       vite:
         specifier: 'catalog:'
         version: 7.1.7(@types/node@24.4.0)
->>>>>>> 64d6e51b
       vite-bundle-analyzer:
         specifier: 'catalog:'
         version: 1.2.3
       vitest:
         specifier: 'catalog:'
-        version: 3.2.4(@types/node@24.4.0)(@vitest/ui@3.2.4)(jsdom@27.0.0(postcss@8.5.6))(msw@2.11.2(@types/node@24.4.0)(typescript@5.9.2))(yaml@2.8.1)
+        version: 3.2.4(@types/node@24.4.0)(@vitest/ui@3.2.4)(jsdom@27.0.0(postcss@8.5.6))(msw@2.11.2(@types/node@24.4.0)(typescript@5.9.2))
 
   packages/cosec:
     dependencies:
@@ -227,23 +213,16 @@
         version: 8.44.1(eslint@9.36.0)(typescript@5.9.2)
       unplugin-dts:
         specifier: 'catalog:'
-<<<<<<< HEAD
-        version: 1.0.0-beta.6(@microsoft/api-extractor@7.43.0(@types/node@24.4.0))(esbuild@0.25.10)(rollup@4.50.2)(typescript@5.9.2)(vite@7.1.5(@types/node@24.4.0)(yaml@2.8.1))
-      vite:
-        specifier: 'catalog:'
-        version: 7.1.5(@types/node@24.4.0)(yaml@2.8.1)
-=======
         version: 1.0.0-beta.6(@microsoft/api-extractor@7.43.0(@types/node@24.4.0))(esbuild@0.25.10)(rollup@4.52.2)(typescript@5.9.2)(vite@7.1.7(@types/node@24.4.0))
       vite:
         specifier: 'catalog:'
         version: 7.1.7(@types/node@24.4.0)
->>>>>>> 64d6e51b
       vite-bundle-analyzer:
         specifier: 'catalog:'
         version: 1.2.3
       vitest:
         specifier: 'catalog:'
-        version: 3.2.4(@types/node@24.4.0)(@vitest/ui@3.2.4)(jsdom@27.0.0(postcss@8.5.6))(msw@2.11.2(@types/node@24.4.0)(typescript@5.9.2))(yaml@2.8.1)
+        version: 3.2.4(@types/node@24.4.0)(@vitest/ui@3.2.4)(jsdom@27.0.0(postcss@8.5.6))(msw@2.11.2(@types/node@24.4.0)(typescript@5.9.2))
 
   packages/decorator:
     dependencies:
@@ -283,23 +262,16 @@
         version: 8.44.1(eslint@9.36.0)(typescript@5.9.2)
       unplugin-dts:
         specifier: 'catalog:'
-<<<<<<< HEAD
-        version: 1.0.0-beta.6(@microsoft/api-extractor@7.43.0(@types/node@24.4.0))(esbuild@0.25.10)(rollup@4.50.2)(typescript@5.9.2)(vite@7.1.5(@types/node@24.4.0)(yaml@2.8.1))
-      vite:
-        specifier: 'catalog:'
-        version: 7.1.5(@types/node@24.4.0)(yaml@2.8.1)
-=======
         version: 1.0.0-beta.6(@microsoft/api-extractor@7.43.0(@types/node@24.4.0))(esbuild@0.25.10)(rollup@4.52.2)(typescript@5.9.2)(vite@7.1.7(@types/node@24.4.0))
       vite:
         specifier: 'catalog:'
         version: 7.1.7(@types/node@24.4.0)
->>>>>>> 64d6e51b
       vite-bundle-analyzer:
         specifier: 'catalog:'
         version: 1.2.3
       vitest:
         specifier: 'catalog:'
-        version: 3.2.4(@types/node@24.4.0)(@vitest/ui@3.2.4)(jsdom@27.0.0(postcss@8.5.6))(msw@2.11.2(@types/node@24.4.0)(typescript@5.9.2))(yaml@2.8.1)
+        version: 3.2.4(@types/node@24.4.0)(@vitest/ui@3.2.4)(jsdom@27.0.0(postcss@8.5.6))(msw@2.11.2(@types/node@24.4.0)(typescript@5.9.2))
 
   packages/eventstream:
     dependencies:
@@ -333,23 +305,16 @@
         version: 8.44.1(eslint@9.36.0)(typescript@5.9.2)
       unplugin-dts:
         specifier: 'catalog:'
-<<<<<<< HEAD
-        version: 1.0.0-beta.6(@microsoft/api-extractor@7.43.0(@types/node@24.4.0))(esbuild@0.25.10)(rollup@4.50.2)(typescript@5.9.2)(vite@7.1.5(@types/node@24.4.0)(yaml@2.8.1))
-      vite:
-        specifier: 'catalog:'
-        version: 7.1.5(@types/node@24.4.0)(yaml@2.8.1)
-=======
         version: 1.0.0-beta.6(@microsoft/api-extractor@7.43.0(@types/node@24.4.0))(esbuild@0.25.10)(rollup@4.52.2)(typescript@5.9.2)(vite@7.1.7(@types/node@24.4.0))
       vite:
         specifier: 'catalog:'
         version: 7.1.7(@types/node@24.4.0)
->>>>>>> 64d6e51b
       vite-bundle-analyzer:
         specifier: 'catalog:'
         version: 1.2.3
       vitest:
         specifier: 'catalog:'
-        version: 3.2.4(@types/node@24.4.0)(@vitest/ui@3.2.4)(jsdom@27.0.0(postcss@8.5.6))(msw@2.11.2(@types/node@24.4.0)(typescript@5.9.2))(yaml@2.8.1)
+        version: 3.2.4(@types/node@24.4.0)(@vitest/ui@3.2.4)(jsdom@27.0.0(postcss@8.5.6))(msw@2.11.2(@types/node@24.4.0)(typescript@5.9.2))
 
   packages/fetcher:
     devDependencies:
@@ -382,23 +347,16 @@
         version: 8.44.1(eslint@9.36.0)(typescript@5.9.2)
       unplugin-dts:
         specifier: 'catalog:'
-<<<<<<< HEAD
-        version: 1.0.0-beta.6(@microsoft/api-extractor@7.43.0(@types/node@24.4.0))(esbuild@0.25.10)(rollup@4.50.2)(typescript@5.9.2)(vite@7.1.5(@types/node@24.4.0)(yaml@2.8.1))
-      vite:
-        specifier: 'catalog:'
-        version: 7.1.5(@types/node@24.4.0)(yaml@2.8.1)
-=======
         version: 1.0.0-beta.6(@microsoft/api-extractor@7.43.0(@types/node@24.4.0))(esbuild@0.25.10)(rollup@4.52.2)(typescript@5.9.2)(vite@7.1.7(@types/node@24.4.0))
       vite:
         specifier: 'catalog:'
         version: 7.1.7(@types/node@24.4.0)
->>>>>>> 64d6e51b
       vite-bundle-analyzer:
         specifier: 'catalog:'
         version: 1.2.3
       vitest:
         specifier: 'catalog:'
-        version: 3.2.4(@types/node@24.4.0)(@vitest/ui@3.2.4)(jsdom@27.0.0(postcss@8.5.6))(msw@2.11.2(@types/node@24.4.0)(typescript@5.9.2))(yaml@2.8.1)
+        version: 3.2.4(@types/node@24.4.0)(@vitest/ui@3.2.4)(jsdom@27.0.0(postcss@8.5.6))(msw@2.11.2(@types/node@24.4.0)(typescript@5.9.2))
 
   packages/openapi:
     devDependencies:
@@ -428,93 +386,16 @@
         version: 8.44.1(eslint@9.36.0)(typescript@5.9.2)
       unplugin-dts:
         specifier: 'catalog:'
-<<<<<<< HEAD
-        version: 1.0.0-beta.6(@microsoft/api-extractor@7.43.0(@types/node@24.4.0))(esbuild@0.25.10)(rollup@4.50.2)(typescript@5.9.2)(vite@7.1.5(@types/node@24.4.0)(yaml@2.8.1))
+        version: 1.0.0-beta.6(@microsoft/api-extractor@7.43.0(@types/node@24.4.0))(esbuild@0.25.10)(rollup@4.52.2)(typescript@5.9.2)(vite@7.1.7(@types/node@24.4.0))
       vite:
         specifier: 'catalog:'
-        version: 7.1.5(@types/node@24.4.0)(yaml@2.8.1)
+        version: 7.1.7(@types/node@24.4.0)
       vite-bundle-analyzer:
         specifier: 'catalog:'
         version: 1.2.3
       vitest:
         specifier: 'catalog:'
-        version: 3.2.4(@types/node@24.4.0)(@vitest/ui@3.2.4)(jsdom@27.0.0(postcss@8.5.6))(msw@2.11.2(@types/node@24.4.0)(typescript@5.9.2))(yaml@2.8.1)
-
-  packages/openapi-generator:
-    dependencies:
-      '@ahoo-wang/fetcher':
-        specifier: workspace:*
-        version: link:../fetcher
-      '@ahoo-wang/fetcher-decorator':
-        specifier: workspace:*
-        version: link:../decorator
-      '@ahoo-wang/fetcher-eventstream':
-        specifier: workspace:*
-        version: link:../eventstream
-      '@ahoo-wang/fetcher-openapi':
-        specifier: workspace:*
-        version: link:../openapi
-      '@ahoo-wang/fetcher-wow':
-        specifier: workspace:*
-        version: link:../wow
-      commander:
-        specifier: ^12.1.0
-        version: 12.1.0
-      yaml:
-        specifier: ^2.8.1
-        version: 2.8.1
-    devDependencies:
-      '@eslint/js':
-        specifier: 'catalog:'
-        version: 9.35.0
-      '@types/node':
-        specifier: ^22.18.6
-        version: 22.18.6
-      '@types/yaml':
-        specifier: ^1.9.7
-        version: 1.9.7
-      '@vitest/coverage-v8':
-        specifier: 'catalog:'
-        version: 3.2.4(vitest@3.2.4)
-      '@vitest/ui':
-        specifier: 'catalog:'
-        version: 3.2.4(vitest@3.2.4)
-      eslint:
-        specifier: 'catalog:'
-        version: 9.35.0
-      globals:
-        specifier: 'catalog:'
-        version: 16.4.0
-      prettier:
-        specifier: 'catalog:'
-        version: 3.6.2
-      ts-morph:
-        specifier: ^24.0.0
-        version: 24.0.0
-      typescript:
-        specifier: 'catalog:'
-        version: 5.9.2
-      typescript-eslint:
-        specifier: 'catalog:'
-        version: 8.44.0(eslint@9.35.0)(typescript@5.9.2)
-      unplugin-dts:
-        specifier: 'catalog:'
-        version: 1.0.0-beta.6(@microsoft/api-extractor@7.43.0(@types/node@22.18.6))(esbuild@0.25.10)(rollup@4.50.2)(typescript@5.9.2)(vite@7.1.6(@types/node@22.18.6)(yaml@2.8.1))
-      vite:
-        specifier: 'catalog:'
-        version: 7.1.6(@types/node@22.18.6)(yaml@2.8.1)
-=======
-        version: 1.0.0-beta.6(@microsoft/api-extractor@7.43.0(@types/node@24.4.0))(esbuild@0.25.10)(rollup@4.52.2)(typescript@5.9.2)(vite@7.1.7(@types/node@24.4.0))
-      vite:
-        specifier: 'catalog:'
-        version: 7.1.7(@types/node@24.4.0)
->>>>>>> 64d6e51b
-      vite-bundle-analyzer:
-        specifier: 'catalog:'
-        version: 1.2.3
-      vitest:
-        specifier: 'catalog:'
-        version: 3.2.4(@types/node@22.18.6)(@vitest/ui@3.2.4)(jsdom@27.0.0(postcss@8.5.6))(msw@2.11.2(@types/node@22.18.6)(typescript@5.9.2))(yaml@2.8.1)
+        version: 3.2.4(@types/node@24.4.0)(@vitest/ui@3.2.4)(jsdom@27.0.0(postcss@8.5.6))(msw@2.11.2(@types/node@24.4.0)(typescript@5.9.2))
 
   packages/react:
     dependencies:
@@ -575,23 +456,16 @@
         version: 8.44.1(eslint@9.36.0)(typescript@5.9.2)
       unplugin-dts:
         specifier: 'catalog:'
-<<<<<<< HEAD
-        version: 1.0.0-beta.6(@microsoft/api-extractor@7.43.0(@types/node@24.4.0))(esbuild@0.25.10)(rollup@4.50.2)(typescript@5.9.2)(vite@7.1.5(@types/node@24.4.0)(yaml@2.8.1))
-      vite:
-        specifier: 'catalog:'
-        version: 7.1.5(@types/node@24.4.0)(yaml@2.8.1)
-=======
         version: 1.0.0-beta.6(@microsoft/api-extractor@7.43.0(@types/node@24.4.0))(esbuild@0.25.10)(rollup@4.52.2)(typescript@5.9.2)(vite@7.1.7(@types/node@24.4.0))
       vite:
         specifier: 'catalog:'
         version: 7.1.7(@types/node@24.4.0)
->>>>>>> 64d6e51b
       vite-bundle-analyzer:
         specifier: 'catalog:'
         version: 1.2.3
       vitest:
         specifier: 'catalog:'
-        version: 3.2.4(@types/node@24.4.0)(@vitest/ui@3.2.4)(jsdom@27.0.0(postcss@8.5.6))(msw@2.11.2(@types/node@24.4.0)(typescript@5.9.2))(yaml@2.8.1)
+        version: 3.2.4(@types/node@24.4.0)(@vitest/ui@3.2.4)(jsdom@27.0.0(postcss@8.5.6))(msw@2.11.2(@types/node@24.4.0)(typescript@5.9.2))
 
   packages/storage:
     devDependencies:
@@ -621,23 +495,16 @@
         version: 8.44.1(eslint@9.36.0)(typescript@5.9.2)
       unplugin-dts:
         specifier: 'catalog:'
-<<<<<<< HEAD
-        version: 1.0.0-beta.6(@microsoft/api-extractor@7.43.0(@types/node@24.4.0))(esbuild@0.25.10)(rollup@4.50.2)(typescript@5.9.2)(vite@7.1.5(@types/node@24.4.0)(yaml@2.8.1))
-      vite:
-        specifier: 'catalog:'
-        version: 7.1.5(@types/node@24.4.0)(yaml@2.8.1)
-=======
         version: 1.0.0-beta.6(@microsoft/api-extractor@7.43.0(@types/node@24.4.0))(esbuild@0.25.10)(rollup@4.52.2)(typescript@5.9.2)(vite@7.1.7(@types/node@24.4.0))
       vite:
         specifier: 'catalog:'
         version: 7.1.7(@types/node@24.4.0)
->>>>>>> 64d6e51b
       vite-bundle-analyzer:
         specifier: 'catalog:'
         version: 1.2.3
       vitest:
         specifier: 'catalog:'
-        version: 3.2.4(@types/node@24.4.0)(@vitest/ui@3.2.4)(jsdom@27.0.0(postcss@8.5.6))(msw@2.11.2(@types/node@24.4.0)(typescript@5.9.2))(yaml@2.8.1)
+        version: 3.2.4(@types/node@24.4.0)(@vitest/ui@3.2.4)(jsdom@27.0.0(postcss@8.5.6))(msw@2.11.2(@types/node@24.4.0)(typescript@5.9.2))
 
   packages/viewer:
     dependencies:
@@ -701,23 +568,16 @@
         version: 8.44.1(eslint@9.36.0)(typescript@5.9.2)
       unplugin-dts:
         specifier: 'catalog:'
-<<<<<<< HEAD
-        version: 1.0.0-beta.6(@microsoft/api-extractor@7.43.0(@types/node@24.4.0))(esbuild@0.25.10)(rollup@4.50.2)(typescript@5.9.2)(vite@7.1.5(@types/node@24.4.0)(yaml@2.8.1))
-      vite:
-        specifier: 'catalog:'
-        version: 7.1.5(@types/node@24.4.0)(yaml@2.8.1)
-=======
         version: 1.0.0-beta.6(@microsoft/api-extractor@7.43.0(@types/node@24.4.0))(esbuild@0.25.10)(rollup@4.52.2)(typescript@5.9.2)(vite@7.1.7(@types/node@24.4.0))
       vite:
         specifier: 'catalog:'
         version: 7.1.7(@types/node@24.4.0)
->>>>>>> 64d6e51b
       vite-bundle-analyzer:
         specifier: 'catalog:'
         version: 1.2.3
       vitest:
         specifier: 'catalog:'
-        version: 3.2.4(@types/node@24.4.0)(@vitest/ui@3.2.4)(jsdom@27.0.0(postcss@8.5.6))(msw@2.11.2(@types/node@24.4.0)(typescript@5.9.2))(yaml@2.8.1)
+        version: 3.2.4(@types/node@24.4.0)(@vitest/ui@3.2.4)(jsdom@27.0.0(postcss@8.5.6))(msw@2.11.2(@types/node@24.4.0)(typescript@5.9.2))
 
   packages/wow:
     dependencies:
@@ -757,23 +617,16 @@
         version: 8.44.1(eslint@9.36.0)(typescript@5.9.2)
       unplugin-dts:
         specifier: 'catalog:'
-<<<<<<< HEAD
-        version: 1.0.0-beta.6(@microsoft/api-extractor@7.43.0(@types/node@24.4.0))(esbuild@0.25.10)(rollup@4.50.2)(typescript@5.9.2)(vite@7.1.5(@types/node@24.4.0)(yaml@2.8.1))
-      vite:
-        specifier: 'catalog:'
-        version: 7.1.5(@types/node@24.4.0)(yaml@2.8.1)
-=======
         version: 1.0.0-beta.6(@microsoft/api-extractor@7.43.0(@types/node@24.4.0))(esbuild@0.25.10)(rollup@4.52.2)(typescript@5.9.2)(vite@7.1.7(@types/node@24.4.0))
       vite:
         specifier: 'catalog:'
         version: 7.1.7(@types/node@24.4.0)
->>>>>>> 64d6e51b
       vite-bundle-analyzer:
         specifier: 'catalog:'
         version: 1.2.3
       vitest:
         specifier: 'catalog:'
-        version: 3.2.4(@types/node@24.4.0)(@vitest/ui@3.2.4)(jsdom@27.0.0(postcss@8.5.6))(msw@2.11.2(@types/node@24.4.0)(typescript@5.9.2))(yaml@2.8.1)
+        version: 3.2.4(@types/node@24.4.0)(@vitest/ui@3.2.4)(jsdom@27.0.0(postcss@8.5.6))(msw@2.11.2(@types/node@24.4.0)(typescript@5.9.2))
 
 packages:
 
@@ -1594,9 +1447,6 @@
       '@types/react-dom':
         optional: true
 
-  '@ts-morph/common@0.25.0':
-    resolution: {integrity: sha512-kMnZz+vGGHi4GoHnLmMhGNjm44kGtKUXGnOvrKmMwAuvNjM/PgKVGfUnL7IDvK7Jb2QQ82jq3Zmp04Gy+r3Dkg==}
-
   '@types/argparse@1.0.38':
     resolution: {integrity: sha512-ebDJ9b0e702Yr7pWgB0jzm+CX4Srzz8RcXtLJDJB+BSccqMa36uyH/zUsSYao5+BD1ytv3k3rPYCq4mAE1hsXA==}
 
@@ -1620,9 +1470,6 @@
 
   '@types/json-schema@7.0.15':
     resolution: {integrity: sha512-5+fP8P8MFNC+AyZCDxrB2pkZFPGzqQWUzpSeuuVLvm8VMcorNYavBqoFcxK8bQz4Qsbn4oUEEem4wDLfcysGHA==}
-
-  '@types/node@22.18.6':
-    resolution: {integrity: sha512-r8uszLPpeIWbNKtvWRt/DbVi5zbqZyj1PTmhRMqBMvDnaz1QpmSKujUtJLrqGZeoM8v72MfYggDceY4K1itzWQ==}
 
   '@types/node@24.4.0':
     resolution: {integrity: sha512-gUuVEAK4/u6F9wRLznPUU4WGUacSEBDPoC2TrBkw3GAnOLHBL45QdfHOXp1kJ4ypBGLxTOB+t7NJLpKoC3gznQ==}
@@ -1641,17 +1488,8 @@
   '@types/statuses@2.0.6':
     resolution: {integrity: sha512-xMAgYwceFhRA2zY+XbEA7mxYbA093wdiW8Vu6gZPGWy9cmOyU9XesH1tNcEWsKFd5Vzrqx5T3D38PWx1FIIXkA==}
 
-<<<<<<< HEAD
-  '@types/yaml@1.9.7':
-    resolution: {integrity: sha512-8WMXRDD1D+wCohjfslHDgICd2JtMATZU8CkhH8LVJqcJs6dyYj5TGptzP8wApbmEullGBSsCEzzap73DQ1HJaA==}
-    deprecated: This is a stub types definition. yaml provides its own type definitions, so you do not need this installed.
-
-  '@typescript-eslint/eslint-plugin@8.44.0':
-    resolution: {integrity: sha512-EGDAOGX+uwwekcS0iyxVDmRV9HX6FLSM5kzrAToLTsr9OWCIKG/y3lQheCq18yZ5Xh78rRKJiEpP0ZaCs4ryOQ==}
-=======
   '@typescript-eslint/eslint-plugin@8.44.1':
     resolution: {integrity: sha512-molgphGqOBT7t4YKCSkbasmu1tb1MgrZ2szGzHbclF7PNmOkSTQVHy+2jXOSnxvR3+Xe1yySHFZoqMpz3TfQsw==}
->>>>>>> 64d6e51b
     engines: {node: ^18.18.0 || ^20.9.0 || >=21.1.0}
     peerDependencies:
       '@typescript-eslint/parser': ^8.44.1
@@ -1881,19 +1719,12 @@
     resolution: {integrity: sha512-BSeNnyus75C4//NQ9gQt1/csTXyo/8Sb+afLAkzAptFuMsod9HFokGNudZpi/oQV73hnVK+sR+5PVRMd+Dr7YQ==}
     engines: {node: '>=12'}
 
-  code-block-writer@13.0.3:
-    resolution: {integrity: sha512-Oofo0pq3IKnsFtuHqSF7TqBfr71aeyZDVJ0HpmqB7FBM2qEigL0iPONSCZSO9pE9dZTAxANe5XHG9Uy0YMv8cg==}
-
   color-convert@2.0.1:
     resolution: {integrity: sha512-RRECPsj7iu/xb5oKYcsFHSppFNnsj/52OVTRKb4zP5onXwVF3zVmmToNcOfGC+CRDpfK/U584fMg38ZHCaElKQ==}
     engines: {node: '>=7.0.0'}
 
   color-name@1.1.4:
     resolution: {integrity: sha512-dOy+3AuW3a2wNbZHIuMZpTcgjGuLU/uBL/ubcZF9OXbDo8ff4O8yVp5Bf0efS8uEoYo5q4Fx7dY9OgQGXgAsQA==}
-
-  commander@12.1.0:
-    resolution: {integrity: sha512-Vw8qHK3bZM9y/P10u3Vib8o/DdkvA2OtPtZvD871QKjy74Wj1WSKFILMPRPSdUSx5RFK1arlJzEtA4PkFgnbuA==}
-    engines: {node: '>=18'}
 
   commander@9.5.0:
     resolution: {integrity: sha512-KRs7WVDKg86PWiuAqhDrAQnTXZKraVcCc6vFdL14qrZ/DcWwuRo7VoiYXalXO7S5GKpqYiVEwCbgFDfxNHKJBQ==}
@@ -3005,9 +2836,6 @@
   ts-easing@0.2.0:
     resolution: {integrity: sha512-Z86EW+fFFh/IFB1fqQ3/+7Zpf9t2ebOAxNI/V6Wo7r5gqiqtxmgTlQ1qbqQcjLKYeSHPTsEmvlJUDg/EuL0uHQ==}
 
-  ts-morph@24.0.0:
-    resolution: {integrity: sha512-2OAOg/Ob5yx9Et7ZX4CvTCc0UFoZHwLEJ+dpDPSUi5TgwwlTlX47w+iFRrEwzUZwYACjq83cgjS/Da50Ga37uw==}
-
   tslib@2.8.1:
     resolution: {integrity: sha512-oJFu94HQb+KVduSUQL7wnpmqnfmLsOA/nAh6b6EH0wCEoK0/mPeXU6c3wKDV83MkOuHPRHtSXKKU99IBazS/2w==}
 
@@ -3038,9 +2866,6 @@
 
   ufo@1.6.1:
     resolution: {integrity: sha512-9a4/uxlTWJ4+a5i0ooc1rU7C7YOw3wT+UGqdeNNHWnOF9qcMBgLRS+4IYUqbczewFx4mLEig6gawh7X6mFlEkA==}
-
-  undici-types@6.21.0:
-    resolution: {integrity: sha512-iwDZqg0QAGrg9Rav5H4n0M64c3mkR59cJ6wQp+7C4nI0gsmExaedaYLNO44eT4AtBBwjbTiGPMlt2Md0T9H9JQ==}
 
   undici-types@7.11.0:
     resolution: {integrity: sha512-kt1ZriHTi7MU+Z/r9DOdAI3ONdaR3M3csEaRc6ewa4f4dTvX4cQCbJ4NkEn0ohE4hHtq85+PhPSTY+pO/1PwgA==}
@@ -3257,11 +3082,6 @@
   yallist@4.0.0:
     resolution: {integrity: sha512-3wdGidZyq5PB084XLES5TpOSRA3wjXAlIWMhum2kRcv/41Sn2emQ0dycQW4uZXLejwKvg6EsvbdlVL+FYEct7A==}
 
-  yaml@2.8.1:
-    resolution: {integrity: sha512-lcYcMxX2PO9XMGvAJkJ3OsNMw+/7FKes7/hgerGUYWIoWu5j/+YQqcZr5JnPZWzOsEBgMbSbiSTn/dv/69Mkpw==}
-    engines: {node: '>= 14.6'}
-    hasBin: true
-
   yargs-parser@21.1.1:
     resolution: {integrity: sha512-tVpsJW7DdjecAiFpbIB1e3qxIQsE6NoPc5/eTdrbbIC4h0LVsWhnoa3g+m2HclBIujHzsxZ4VJVA+GUuc2/LBw==}
     engines: {node: '>=12'}
@@ -3575,34 +3395,12 @@
 
   '@inquirer/ansi@1.0.0': {}
 
-  '@inquirer/confirm@5.1.18(@types/node@22.18.6)':
-    dependencies:
-      '@inquirer/core': 10.2.2(@types/node@22.18.6)
-      '@inquirer/type': 3.0.8(@types/node@22.18.6)
-    optionalDependencies:
-      '@types/node': 22.18.6
-    optional: true
-
   '@inquirer/confirm@5.1.18(@types/node@24.4.0)':
     dependencies:
       '@inquirer/core': 10.2.2(@types/node@24.4.0)
       '@inquirer/type': 3.0.8(@types/node@24.4.0)
     optionalDependencies:
       '@types/node': 24.4.0
-
-  '@inquirer/core@10.2.2(@types/node@22.18.6)':
-    dependencies:
-      '@inquirer/ansi': 1.0.0
-      '@inquirer/figures': 1.0.13
-      '@inquirer/type': 3.0.8(@types/node@22.18.6)
-      cli-width: 4.1.0
-      mute-stream: 2.0.0
-      signal-exit: 4.1.0
-      wrap-ansi: 6.2.0
-      yoctocolors-cjs: 2.1.3
-    optionalDependencies:
-      '@types/node': 22.18.6
-    optional: true
 
   '@inquirer/core@10.2.2(@types/node@24.4.0)':
     dependencies:
@@ -3619,11 +3417,6 @@
 
   '@inquirer/figures@1.0.13': {}
 
-  '@inquirer/type@3.0.8(@types/node@22.18.6)':
-    optionalDependencies:
-      '@types/node': 22.18.6
-    optional: true
-
   '@inquirer/type@3.0.8(@types/node@24.4.0)':
     optionalDependencies:
       '@types/node': 24.4.0
@@ -3658,39 +3451,11 @@
       '@jridgewell/resolve-uri': 3.1.2
       '@jridgewell/sourcemap-codec': 1.5.5
 
-  '@microsoft/api-extractor-model@7.28.13(@types/node@22.18.6)':
-    dependencies:
-      '@microsoft/tsdoc': 0.14.2
-      '@microsoft/tsdoc-config': 0.16.2
-      '@rushstack/node-core-library': 4.0.2(@types/node@22.18.6)
-    transitivePeerDependencies:
-      - '@types/node'
-    optional: true
-
   '@microsoft/api-extractor-model@7.28.13(@types/node@24.4.0)':
     dependencies:
       '@microsoft/tsdoc': 0.14.2
       '@microsoft/tsdoc-config': 0.16.2
       '@rushstack/node-core-library': 4.0.2(@types/node@24.4.0)
-    transitivePeerDependencies:
-      - '@types/node'
-    optional: true
-
-  '@microsoft/api-extractor@7.43.0(@types/node@22.18.6)':
-    dependencies:
-      '@microsoft/api-extractor-model': 7.28.13(@types/node@22.18.6)
-      '@microsoft/tsdoc': 0.14.2
-      '@microsoft/tsdoc-config': 0.16.2
-      '@rushstack/node-core-library': 4.0.2(@types/node@22.18.6)
-      '@rushstack/rig-package': 0.5.2
-      '@rushstack/terminal': 0.10.0(@types/node@22.18.6)
-      '@rushstack/ts-command-line': 4.19.1(@types/node@22.18.6)
-      lodash: 4.17.21
-      minimatch: 3.0.8
-      resolve: 1.22.10
-      semver: 7.5.4
-      source-map: 0.6.1
-      typescript: 5.4.2
     transitivePeerDependencies:
       - '@types/node'
     optional: true
@@ -3897,18 +3662,6 @@
   '@rollup/rollup-win32-x64-msvc@4.52.2':
     optional: true
 
-  '@rushstack/node-core-library@4.0.2(@types/node@22.18.6)':
-    dependencies:
-      fs-extra: 7.0.1
-      import-lazy: 4.0.0
-      jju: 1.4.0
-      resolve: 1.22.10
-      semver: 7.5.4
-      z-schema: 5.0.5
-    optionalDependencies:
-      '@types/node': 22.18.6
-    optional: true
-
   '@rushstack/node-core-library@4.0.2(@types/node@24.4.0)':
     dependencies:
       fs-extra: 7.0.1
@@ -3927,30 +3680,12 @@
       strip-json-comments: 3.1.1
     optional: true
 
-  '@rushstack/terminal@0.10.0(@types/node@22.18.6)':
-    dependencies:
-      '@rushstack/node-core-library': 4.0.2(@types/node@22.18.6)
-      supports-color: 8.1.1
-    optionalDependencies:
-      '@types/node': 22.18.6
-    optional: true
-
   '@rushstack/terminal@0.10.0(@types/node@24.4.0)':
     dependencies:
       '@rushstack/node-core-library': 4.0.2(@types/node@24.4.0)
       supports-color: 8.1.1
     optionalDependencies:
       '@types/node': 24.4.0
-    optional: true
-
-  '@rushstack/ts-command-line@4.19.1(@types/node@22.18.6)':
-    dependencies:
-      '@rushstack/terminal': 0.10.0(@types/node@22.18.6)
-      '@types/argparse': 1.0.38
-      argparse: 1.0.10
-      string-argv: 0.3.2
-    transitivePeerDependencies:
-      - '@types/node'
     optional: true
 
   '@rushstack/ts-command-line@4.19.1(@types/node@24.4.0)':
@@ -3984,12 +3719,6 @@
       '@types/react': 18.3.24
       '@types/react-dom': 18.3.7(@types/react@18.3.24)
 
-  '@ts-morph/common@0.25.0':
-    dependencies:
-      minimatch: 9.0.5
-      path-browserify: 1.0.1
-      tinyglobby: 0.2.15
-
   '@types/argparse@1.0.38':
     optional: true
 
@@ -4008,10 +3737,6 @@
   '@types/js-cookie@2.2.7': {}
 
   '@types/json-schema@7.0.15': {}
-
-  '@types/node@22.18.6':
-    dependencies:
-      undici-types: 6.21.0
 
   '@types/node@24.4.0':
     dependencies:
@@ -4030,15 +3755,7 @@
 
   '@types/statuses@2.0.6': {}
 
-<<<<<<< HEAD
-  '@types/yaml@1.9.7':
-    dependencies:
-      yaml: 2.8.1
-
-  '@typescript-eslint/eslint-plugin@8.44.0(@typescript-eslint/parser@8.44.0(eslint@9.35.0)(typescript@5.9.2))(eslint@9.35.0)(typescript@5.9.2)':
-=======
   '@typescript-eslint/eslint-plugin@8.44.1(@typescript-eslint/parser@8.44.1(eslint@9.36.0)(typescript@5.9.2))(eslint@9.36.0)(typescript@5.9.2)':
->>>>>>> 64d6e51b
     dependencies:
       '@eslint-community/regexpp': 4.12.1
       '@typescript-eslint/parser': 8.44.1(eslint@9.36.0)(typescript@5.9.2)
@@ -4146,7 +3863,7 @@
       std-env: 3.9.0
       test-exclude: 7.0.1
       tinyrainbow: 2.0.0
-      vitest: 3.2.4(@types/node@24.4.0)(@vitest/ui@3.2.4)(jsdom@27.0.0(postcss@8.5.6))(msw@2.11.2(@types/node@24.4.0)(typescript@5.9.2))(yaml@2.8.1)
+      vitest: 3.2.4(@types/node@24.4.0)(@vitest/ui@3.2.4)(jsdom@27.0.0(postcss@8.5.6))(msw@2.11.2(@types/node@24.4.0)(typescript@5.9.2))
     transitivePeerDependencies:
       - supports-color
 
@@ -4158,31 +3875,14 @@
       chai: 5.3.3
       tinyrainbow: 2.0.0
 
-<<<<<<< HEAD
-  '@vitest/mocker@3.2.4(msw@2.11.2(@types/node@22.18.6)(typescript@5.9.2))(vite@7.1.6(@types/node@22.18.6)(yaml@2.8.1))':
-    dependencies:
-      '@vitest/spy': 3.2.4
-      estree-walker: 3.0.3
-      magic-string: 0.30.19
-    optionalDependencies:
-      msw: 2.11.2(@types/node@22.18.6)(typescript@5.9.2)
-      vite: 7.1.6(@types/node@22.18.6)(yaml@2.8.1)
-
-  '@vitest/mocker@3.2.4(msw@2.11.2(@types/node@24.4.0)(typescript@5.9.2))(vite@7.1.6(@types/node@24.4.0)(yaml@2.8.1))':
-=======
   '@vitest/mocker@3.2.4(msw@2.11.2(@types/node@24.4.0)(typescript@5.9.2))(vite@7.1.7(@types/node@24.4.0))':
->>>>>>> 64d6e51b
     dependencies:
       '@vitest/spy': 3.2.4
       estree-walker: 3.0.3
       magic-string: 0.30.19
     optionalDependencies:
       msw: 2.11.2(@types/node@24.4.0)(typescript@5.9.2)
-<<<<<<< HEAD
-      vite: 7.1.6(@types/node@24.4.0)(yaml@2.8.1)
-=======
       vite: 7.1.7(@types/node@24.4.0)
->>>>>>> 64d6e51b
 
   '@vitest/pretty-format@3.2.4':
     dependencies:
@@ -4213,7 +3913,7 @@
       sirv: 3.0.2
       tinyglobby: 0.2.15
       tinyrainbow: 2.0.0
-      vitest: 3.2.4(@types/node@24.4.0)(@vitest/ui@3.2.4)(jsdom@27.0.0(postcss@8.5.6))(msw@2.11.2(@types/node@24.4.0)(typescript@5.9.2))(yaml@2.8.1)
+      vitest: 3.2.4(@types/node@24.4.0)(@vitest/ui@3.2.4)(jsdom@27.0.0(postcss@8.5.6))(msw@2.11.2(@types/node@24.4.0)(typescript@5.9.2))
 
   '@vitest/utils@3.2.4':
     dependencies:
@@ -4353,15 +4053,11 @@
       strip-ansi: 6.0.1
       wrap-ansi: 7.0.0
 
-  code-block-writer@13.0.3: {}
-
   color-convert@2.0.1:
     dependencies:
       color-name: 1.1.4
 
   color-name@1.1.4: {}
-
-  commander@12.1.0: {}
 
   commander@9.5.0:
     optional: true
@@ -5104,33 +4800,6 @@
 
   ms@2.1.3: {}
 
-  msw@2.11.2(@types/node@22.18.6)(typescript@5.9.2):
-    dependencies:
-      '@bundled-es-modules/cookie': 2.0.1
-      '@bundled-es-modules/statuses': 1.0.1
-      '@inquirer/confirm': 5.1.18(@types/node@22.18.6)
-      '@mswjs/interceptors': 0.39.6
-      '@open-draft/deferred-promise': 2.2.0
-      '@open-draft/until': 2.1.0
-      '@types/cookie': 0.6.0
-      '@types/statuses': 2.0.6
-      graphql: 16.11.0
-      headers-polyfill: 4.0.3
-      is-node-process: 1.2.0
-      outvariant: 1.4.3
-      path-to-regexp: 6.3.0
-      picocolors: 1.1.1
-      rettime: 0.7.0
-      strict-event-emitter: 0.5.1
-      tough-cookie: 6.0.0
-      type-fest: 4.41.0
-      yargs: 17.7.2
-    optionalDependencies:
-      typescript: 5.9.2
-    transitivePeerDependencies:
-      - '@types/node'
-    optional: true
-
   msw@2.11.2(@types/node@24.4.0)(typescript@5.9.2):
     dependencies:
       '@bundled-es-modules/cookie': 2.0.1
@@ -5647,11 +5316,6 @@
 
   ts-easing@0.2.0: {}
 
-  ts-morph@24.0.0:
-    dependencies:
-      '@ts-morph/common': 0.25.0
-      code-block-writer: 13.0.3
-
   tslib@2.8.1: {}
 
   type-check@0.4.0:
@@ -5678,37 +5342,12 @@
 
   ufo@1.6.1: {}
 
-  undici-types@6.21.0: {}
-
   undici-types@7.11.0: {}
 
   universalify@0.1.2:
     optional: true
 
-<<<<<<< HEAD
-  unplugin-dts@1.0.0-beta.6(@microsoft/api-extractor@7.43.0(@types/node@22.18.6))(esbuild@0.25.10)(rollup@4.50.2)(typescript@5.9.2)(vite@7.1.6(@types/node@22.18.6)(yaml@2.8.1)):
-    dependencies:
-      '@rollup/pluginutils': 5.3.0(rollup@4.50.2)
-      '@volar/typescript': 2.4.23
-      compare-versions: 6.1.1
-      debug: 4.4.3
-      kolorist: 1.8.0
-      local-pkg: 1.1.2
-      magic-string: 0.30.19
-      typescript: 5.9.2
-      unplugin: 2.3.10
-    optionalDependencies:
-      '@microsoft/api-extractor': 7.43.0(@types/node@22.18.6)
-      esbuild: 0.25.10
-      rollup: 4.50.2
-      vite: 7.1.6(@types/node@22.18.6)(yaml@2.8.1)
-    transitivePeerDependencies:
-      - supports-color
-
-  unplugin-dts@1.0.0-beta.6(@microsoft/api-extractor@7.43.0(@types/node@24.4.0))(esbuild@0.25.10)(rollup@4.50.2)(typescript@5.9.2)(vite@7.1.5(@types/node@24.4.0)(yaml@2.8.1)):
-=======
   unplugin-dts@1.0.0-beta.6(@microsoft/api-extractor@7.43.0(@types/node@24.4.0))(esbuild@0.25.10)(rollup@4.52.2)(typescript@5.9.2)(vite@7.1.7(@types/node@24.4.0)):
->>>>>>> 64d6e51b
     dependencies:
       '@rollup/pluginutils': 5.3.0(rollup@4.52.2)
       '@volar/typescript': 2.4.23
@@ -5722,32 +5361,8 @@
     optionalDependencies:
       '@microsoft/api-extractor': 7.43.0(@types/node@24.4.0)
       esbuild: 0.25.10
-<<<<<<< HEAD
-      rollup: 4.50.2
-      vite: 7.1.5(@types/node@24.4.0)(yaml@2.8.1)
-    transitivePeerDependencies:
-      - supports-color
-
-  unplugin-dts@1.0.0-beta.6(@microsoft/api-extractor@7.43.0(@types/node@24.4.0))(esbuild@0.25.10)(rollup@4.50.2)(typescript@5.9.2)(vite@7.1.6(@types/node@24.4.0)(yaml@2.8.1)):
-    dependencies:
-      '@rollup/pluginutils': 5.3.0(rollup@4.50.2)
-      '@volar/typescript': 2.4.23
-      compare-versions: 6.1.1
-      debug: 4.4.3
-      kolorist: 1.8.0
-      local-pkg: 1.1.2
-      magic-string: 0.30.19
-      typescript: 5.9.2
-      unplugin: 2.3.10
-    optionalDependencies:
-      '@microsoft/api-extractor': 7.43.0(@types/node@24.4.0)
-      esbuild: 0.25.10
-      rollup: 4.50.2
-      vite: 7.1.6(@types/node@24.4.0)(yaml@2.8.1)
-=======
       rollup: 4.52.2
       vite: 7.1.7(@types/node@24.4.0)
->>>>>>> 64d6e51b
     transitivePeerDependencies:
       - supports-color
 
@@ -5767,13 +5382,13 @@
 
   vite-bundle-analyzer@1.2.3: {}
 
-  vite-node@3.2.4(@types/node@22.18.6)(yaml@2.8.1):
+  vite-node@3.2.4(@types/node@24.4.0):
     dependencies:
       cac: 6.7.14
       debug: 4.4.3
       es-module-lexer: 1.7.0
       pathe: 2.0.3
-      vite: 7.1.6(@types/node@22.18.6)(yaml@2.8.1)
+      vite: 7.1.7(@types/node@24.4.0)
     transitivePeerDependencies:
       - '@types/node'
       - jiti
@@ -5788,36 +5403,7 @@
       - tsx
       - yaml
 
-  vite-node@3.2.4(@types/node@24.4.0)(yaml@2.8.1):
-    dependencies:
-      cac: 6.7.14
-      debug: 4.4.3
-      es-module-lexer: 1.7.0
-      pathe: 2.0.3
-<<<<<<< HEAD
-      vite: 7.1.6(@types/node@24.4.0)(yaml@2.8.1)
-=======
-      vite: 7.1.7(@types/node@24.4.0)
->>>>>>> 64d6e51b
-    transitivePeerDependencies:
-      - '@types/node'
-      - jiti
-      - less
-      - lightningcss
-      - sass
-      - sass-embedded
-      - stylus
-      - sugarss
-      - supports-color
-      - terser
-      - tsx
-      - yaml
-
-<<<<<<< HEAD
-  vite@7.1.5(@types/node@24.4.0)(yaml@2.8.1):
-=======
   vite@7.1.7(@types/node@24.4.0):
->>>>>>> 64d6e51b
     dependencies:
       esbuild: 0.25.9
       fdir: 6.5.0(picomatch@4.0.3)
@@ -5828,47 +5414,12 @@
     optionalDependencies:
       '@types/node': 24.4.0
       fsevents: 2.3.3
-      yaml: 2.8.1
-
-  vite@7.1.6(@types/node@22.18.6)(yaml@2.8.1):
-    dependencies:
-      esbuild: 0.25.10
-      fdir: 6.5.0(picomatch@4.0.3)
-      picomatch: 4.0.3
-      postcss: 8.5.6
-      rollup: 4.50.2
-      tinyglobby: 0.2.15
-    optionalDependencies:
-      '@types/node': 22.18.6
-      fsevents: 2.3.3
-      yaml: 2.8.1
-
-<<<<<<< HEAD
-  vite@7.1.6(@types/node@24.4.0)(yaml@2.8.1):
-    dependencies:
-      esbuild: 0.25.10
-      fdir: 6.5.0(picomatch@4.0.3)
-      picomatch: 4.0.3
-      postcss: 8.5.6
-      rollup: 4.50.2
-      tinyglobby: 0.2.15
-    optionalDependencies:
-      '@types/node': 24.4.0
-      fsevents: 2.3.3
-      yaml: 2.8.1
-
-  vitest@3.2.4(@types/node@22.18.6)(@vitest/ui@3.2.4)(jsdom@27.0.0(postcss@8.5.6))(msw@2.11.2(@types/node@22.18.6)(typescript@5.9.2))(yaml@2.8.1):
-    dependencies:
-      '@types/chai': 5.2.2
-      '@vitest/expect': 3.2.4
-      '@vitest/mocker': 3.2.4(msw@2.11.2(@types/node@22.18.6)(typescript@5.9.2))(vite@7.1.6(@types/node@22.18.6)(yaml@2.8.1))
-=======
+
   vitest@3.2.4(@types/node@24.4.0)(@vitest/ui@3.2.4)(jsdom@27.0.0(postcss@8.5.6))(msw@2.11.2(@types/node@24.4.0)(typescript@5.9.2)):
     dependencies:
       '@types/chai': 5.2.2
       '@vitest/expect': 3.2.4
       '@vitest/mocker': 3.2.4(msw@2.11.2(@types/node@24.4.0)(typescript@5.9.2))(vite@7.1.7(@types/node@24.4.0))
->>>>>>> 64d6e51b
       '@vitest/pretty-format': 3.2.4
       '@vitest/runner': 3.2.4
       '@vitest/snapshot': 3.2.4
@@ -5886,56 +5437,8 @@
       tinyglobby: 0.2.15
       tinypool: 1.1.1
       tinyrainbow: 2.0.0
-<<<<<<< HEAD
-      vite: 7.1.6(@types/node@22.18.6)(yaml@2.8.1)
-      vite-node: 3.2.4(@types/node@22.18.6)(yaml@2.8.1)
-      why-is-node-running: 2.3.0
-    optionalDependencies:
-      '@types/node': 22.18.6
-      '@vitest/ui': 3.2.4(vitest@3.2.4)
-      jsdom: 27.0.0(postcss@8.5.6)
-    transitivePeerDependencies:
-      - jiti
-      - less
-      - lightningcss
-      - msw
-      - sass
-      - sass-embedded
-      - stylus
-      - sugarss
-      - supports-color
-      - terser
-      - tsx
-      - yaml
-
-  vitest@3.2.4(@types/node@24.4.0)(@vitest/ui@3.2.4)(jsdom@27.0.0(postcss@8.5.6))(msw@2.11.2(@types/node@24.4.0)(typescript@5.9.2))(yaml@2.8.1):
-    dependencies:
-      '@types/chai': 5.2.2
-      '@vitest/expect': 3.2.4
-      '@vitest/mocker': 3.2.4(msw@2.11.2(@types/node@24.4.0)(typescript@5.9.2))(vite@7.1.6(@types/node@24.4.0)(yaml@2.8.1))
-      '@vitest/pretty-format': 3.2.4
-      '@vitest/runner': 3.2.4
-      '@vitest/snapshot': 3.2.4
-      '@vitest/spy': 3.2.4
-      '@vitest/utils': 3.2.4
-      chai: 5.3.3
-      debug: 4.4.3
-      expect-type: 1.2.2
-      magic-string: 0.30.19
-      pathe: 2.0.3
-      picomatch: 4.0.3
-      std-env: 3.9.0
-      tinybench: 2.9.0
-      tinyexec: 0.3.2
-      tinyglobby: 0.2.15
-      tinypool: 1.1.1
-      tinyrainbow: 2.0.0
-      vite: 7.1.6(@types/node@24.4.0)(yaml@2.8.1)
-      vite-node: 3.2.4(@types/node@24.4.0)(yaml@2.8.1)
-=======
       vite: 7.1.7(@types/node@24.4.0)
       vite-node: 3.2.4(@types/node@24.4.0)
->>>>>>> 64d6e51b
       why-is-node-running: 2.3.0
     optionalDependencies:
       '@types/node': 24.4.0
@@ -6041,8 +5544,6 @@
   yallist@4.0.0:
     optional: true
 
-  yaml@2.8.1: {}
-
   yargs-parser@21.1.1: {}
 
   yargs@17.7.2:
